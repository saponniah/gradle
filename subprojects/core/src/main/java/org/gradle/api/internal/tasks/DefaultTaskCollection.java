/*
 * Copyright 2009 the original author or authors.
 *
 * Licensed under the Apache License, Version 2.0 (the "License");
 * you may not use this file except in compliance with the License.
 * You may obtain a copy of the License at
 *
 *      http://www.apache.org/licenses/LICENSE-2.0
 *
 * Unless required by applicable law or agreed to in writing, software
 * distributed under the License is distributed on an "AS IS" BASIS,
 * WITHOUT WARRANTIES OR CONDITIONS OF ANY KIND, either express or implied.
 * See the License for the specific language governing permissions and
 * limitations under the License.
 */
package org.gradle.api.internal.tasks;

import groovy.lang.Closure;
import org.gradle.api.Action;
import org.gradle.api.Task;
import org.gradle.api.UnknownTaskException;
import org.gradle.api.internal.DefaultNamedDomainObjectSet;
import org.gradle.api.internal.collections.CollectionFilter;
import org.gradle.api.internal.project.ProjectInternal;
<<<<<<< HEAD
=======
import org.gradle.api.internal.project.taskfactory.TaskIdentity;
import org.gradle.api.internal.provider.AbstractProvider;
>>>>>>> df9c5d78
import org.gradle.api.specs.Spec;
import org.gradle.api.specs.Specs;
import org.gradle.api.tasks.TaskCollection;
import org.gradle.api.tasks.TaskProvider;
import org.gradle.internal.Cast;
import org.gradle.internal.reflect.Instantiator;

public class DefaultTaskCollection<T extends Task> extends DefaultNamedDomainObjectSet<T> implements TaskCollection<T> {
    private static final Task.Namer NAMER = new Task.Namer();

    protected final ProjectInternal project;

    public DefaultTaskCollection(Class<T> type, Instantiator instantiator, ProjectInternal project) {
        super(type, instantiator, NAMER);
        this.project = project;
    }

    public DefaultTaskCollection(DefaultTaskCollection<? super T> collection, CollectionFilter<T> filter, Instantiator instantiator, ProjectInternal project) {
        super(collection, filter, instantiator, NAMER);
        this.project = project;
    }

    protected <S extends T> DefaultTaskCollection<S> filtered(CollectionFilter<S> filter) {
        return getInstantiator().newInstance(DefaultTaskCollection.class, this, filter, getInstantiator(), project);
    }

    @Override
    public <S extends T> TaskCollection<S> withType(Class<S> type) {
        return filtered(createFilter(type));
    }

    @Override
    public TaskCollection<T> matching(Spec<? super T> spec) {
        return filtered(createFilter(spec));
    }

    @Override
    public TaskCollection<T> matching(Closure spec) {
        return matching(Specs.<T>convertClosureToSpec(spec));
    }

    public Action<? super T> whenTaskAdded(Action<? super T> action) {
        return whenObjectAdded(action);
    }

    public void whenTaskAdded(Closure closure) {
        whenObjectAdded(closure);
    }

    @Override
    public String getTypeDisplayName() {
        return "task";
    }

    @Override
    protected UnknownTaskException createNotFoundException(String name) {
        return new UnknownTaskException(String.format("Task with name '%s' not found in %s.", name, project));
    }

    @Override
    public TaskProvider<T> named(String name) throws UnknownTaskException {
        return (TaskProvider<T>) super.named(name);
    }

    @Override
    protected TaskProvider<? extends T> createExistingProvider(String name, T object) {
<<<<<<< HEAD
        return Cast.uncheckedCast(getInstantiator().newInstance(ExistingTaskProvider.class, this, object.getName()));
=======
        TaskInternal taskInternal = (TaskInternal) object;
        TaskIdentity<?> taskIdentity = taskInternal.getTaskIdentity();
        return Cast.uncheckedCast(getInstantiator().newInstance(ExistingTaskProvider.class, this, object, taskIdentity));
    }

    protected abstract class DefaultTaskProvider<I extends Task> extends AbstractProvider<I> implements Named, TaskProvider<I> {

        final TaskIdentity<I> identity;
        boolean removed = false;

        DefaultTaskProvider(TaskIdentity<I> identity) {
            this.identity = identity;
        }

        @Override
        public String getName() {
            return identity.name;
        }

        @Override
        public Class<I> getType() {
            return identity.type;
        }

        @Override
        public boolean isPresent() {
            return findDomainObject(identity.name) != null;
        }

        @Override
        public String toString() {
            return String.format("provider(task %s, %s)", identity.name, identity.type);
        }
>>>>>>> df9c5d78
    }

    // Cannot be private due to reflective instantiation
    public class ExistingTaskProvider<I extends T> extends ExistingNamedDomainObjectProvider<I> implements TaskProvider<I> {
        public ExistingTaskProvider(String name) {
            super(name);
        }
    }
}<|MERGE_RESOLUTION|>--- conflicted
+++ resolved
@@ -22,11 +22,8 @@
 import org.gradle.api.internal.DefaultNamedDomainObjectSet;
 import org.gradle.api.internal.collections.CollectionFilter;
 import org.gradle.api.internal.project.ProjectInternal;
-<<<<<<< HEAD
-=======
 import org.gradle.api.internal.project.taskfactory.TaskIdentity;
 import org.gradle.api.internal.provider.AbstractProvider;
->>>>>>> df9c5d78
 import org.gradle.api.specs.Spec;
 import org.gradle.api.specs.Specs;
 import org.gradle.api.tasks.TaskCollection;
@@ -93,43 +90,7 @@
 
     @Override
     protected TaskProvider<? extends T> createExistingProvider(String name, T object) {
-<<<<<<< HEAD
         return Cast.uncheckedCast(getInstantiator().newInstance(ExistingTaskProvider.class, this, object.getName()));
-=======
-        TaskInternal taskInternal = (TaskInternal) object;
-        TaskIdentity<?> taskIdentity = taskInternal.getTaskIdentity();
-        return Cast.uncheckedCast(getInstantiator().newInstance(ExistingTaskProvider.class, this, object, taskIdentity));
-    }
-
-    protected abstract class DefaultTaskProvider<I extends Task> extends AbstractProvider<I> implements Named, TaskProvider<I> {
-
-        final TaskIdentity<I> identity;
-        boolean removed = false;
-
-        DefaultTaskProvider(TaskIdentity<I> identity) {
-            this.identity = identity;
-        }
-
-        @Override
-        public String getName() {
-            return identity.name;
-        }
-
-        @Override
-        public Class<I> getType() {
-            return identity.type;
-        }
-
-        @Override
-        public boolean isPresent() {
-            return findDomainObject(identity.name) != null;
-        }
-
-        @Override
-        public String toString() {
-            return String.format("provider(task %s, %s)", identity.name, identity.type);
-        }
->>>>>>> df9c5d78
     }
 
     // Cannot be private due to reflective instantiation
